--- conflicted
+++ resolved
@@ -30,20 +30,16 @@
   Type:              exitcode-stdio-1.0
   HS-Source-Dirs:    test
   Main-is:           TestExtendedReal.hs
-<<<<<<< HEAD
-  Build-depends:     base, deepseq, HUnit >=1.2 && <1.7, QuickCheck >=2.6 && <2.11, test-framework >=0.8 && <0.9, test-framework-th >=0.2 && <0.3, test-framework-hunit >=0.3 && <0.4, test-framework-quickcheck2 >=0.3 && <0.4, extended-reals
-=======
   Build-depends:
      base,
      deepseq,
-     HUnit >=1.2 && <1.4,
-     QuickCheck >=2.6 && <2.10,
+     HUnit >=1.2 && <1.7,
+     QuickCheck >=2.6 && <2.11,
      tasty >=0.10.1,
-     tasty-hunit ==0.9.*,
-     tasty-quickcheck ==0.8.*,
+     tasty-hunit >=0.9 && <0.11,
+     tasty-quickcheck >=0.8 && <0.10,
      tasty-th,
      extended-reals
->>>>>>> 810461be
   Default-Language: Haskell2010
   Other-Extensions:
      TemplateHaskell
